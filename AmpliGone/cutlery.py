--- conflicted
+++ resolved
@@ -1,11 +1,8 @@
 from functools import lru_cache
 
 
-<<<<<<< HEAD
-@lru_cache(maxsize=None)
-=======
+
 @lru_cache(maxsize=2000000)
->>>>>>> 04175b76
 def ReadBeforePrimer(pos, clist):
     if pos in clist:
         return False
@@ -17,11 +14,8 @@
         return False
 
 
-<<<<<<< HEAD
-@lru_cache(maxsize=None)
-=======
+
 @lru_cache(maxsize=2000000)
->>>>>>> 04175b76
 def ReadAfterPrimer(pos, clist):
     if pos in clist:
         return False
