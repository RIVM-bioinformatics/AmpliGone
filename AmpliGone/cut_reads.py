--- conflicted
+++ resolved
@@ -25,10 +25,7 @@
     processed_readnames = []
     processed_sequences = []
     processed_qualities = []
-<<<<<<< HEAD
     removed_coords = []
-=======
->>>>>>> 04175b76
 
     for i in range(len(readnames)):
         name = readnames[i]
@@ -141,20 +138,15 @@
         processed_readnames.append(name)
         processed_sequences.append(seq)
         processed_qualities.append(qual)
-<<<<<<< HEAD
         removed_coords.append(rmc)
-=======
->>>>>>> 04175b76
+
 
     ProcessedReads = pd.DataFrame(
         {
             "Readname": processed_readnames,
             "Sequence": processed_sequences,
             "Qualities": processed_qualities,
-<<<<<<< HEAD
             "Removed_coordinates": removed_coords,
-=======
->>>>>>> 04175b76
         }
     )
 
@@ -175,10 +167,7 @@
     processed_readnames = []
     processed_sequences = []
     processed_qualities = []
-<<<<<<< HEAD
     removed_coords = []
-=======
->>>>>>> 04175b76
 
     for i in range(len(readnames)):
 
@@ -213,10 +202,6 @@
                         hitlimit += 1
                         start = hit2.r_st
 
-<<<<<<< HEAD
-                count = 0
-=======
->>>>>>> 04175b76
                 while (start in FWList) is True:
                     rmc.append(start)
                     seq, qual, start = slice_fw_left(start, seq, qual)
@@ -241,25 +226,12 @@
                 while (end in RVList) is True:
                     rmc.append(end)
                     seq, qual, end = slice_rv_right(end, seq, qual)
-<<<<<<< HEAD
-                    if count == 3:
-                        hitlimit = 0
-                        for hit2 in Aln.map(seq):
-                            if hitlimit != 0:
-                                continue
-                            hitlimit += 1
-                            end = hit2.r_en
-                        count = 0
-                        continue
-                    count += 1
-=======
-                    hitlimit = 0
-                    for hit2 in Aln.map(seq):
-                        if hitlimit != 0:
-                            continue
-                        hitlimit += 1
-                        end = hit2.r_en
->>>>>>> 04175b76
+                    hitlimit = 0
+                    for hit2 in Aln.map(seq):
+                        if hitlimit != 0:
+                            continue
+                        hitlimit += 1
+                        end = hit2.r_en
 
             if len(seq) < 5:
                 seq = np.nan
@@ -269,20 +241,15 @@
             processed_readnames.append(name)
             processed_sequences.append(seq)
             processed_qualities.append(qual)
-<<<<<<< HEAD
             removed_coords.append(rmc)
-=======
->>>>>>> 04175b76
+
 
     ProcessedReads = pd.DataFrame(
         {
             "Readname": processed_readnames,
             "Sequence": processed_sequences,
             "Qualities": processed_qualities,
-<<<<<<< HEAD
             "Removed_coordinates": removed_coords,
-=======
->>>>>>> 04175b76
         }
     )
 
