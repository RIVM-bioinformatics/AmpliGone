--- conflicted
+++ resolved
@@ -6,14 +6,11 @@
 import argparse
 import concurrent.futures as cf
 import multiprocessing
-<<<<<<< HEAD
 import os
 import pathlib
 import sys
 
-=======
 import parmap
->>>>>>> 04175b76
 import numpy as np
 import pandas as pd
 import parmap
@@ -23,11 +20,8 @@
 from .func import MyHelpFormatter, color
 from .io_ops import IndexReads, WriteOutput
 from .mappreset import FindPreset
-<<<<<<< HEAD
 from .version import __version__
-=======
 from .cut_reads import End_to_End, End_to_Mid
->>>>>>> 04175b76
 
 
 def get_args(givenargs):
@@ -118,7 +112,6 @@
     )
     
     parser.add_argument(
-<<<<<<< HEAD
         "--export-primers",
         "-ep",
         metavar="File",
@@ -127,8 +120,6 @@
     )
     
     parser.add_argument(
-=======
->>>>>>> 04175b76
         "--threads",
         "-t",
         type=int,
@@ -193,11 +184,6 @@
         LeftPrimers, RightPrimers, Fleft, Fright = TP_PrimerLists.result()
         preset = TP_FindPreset.result()
 
-<<<<<<< HEAD
-    IndexedReads.dropna(subset=["Sequence"], inplace=True)
-    IndexedReads = IndexedReads.sample(frac=1).reset_index(drop=True)
-    
-=======
     if len(IndexedReads.index) < 1:
         ReadDict = IndexedReads.to_dict(orient="records")
         WriteOutput(args.output, ReadDict)
@@ -211,7 +197,6 @@
 
     IndexedReads.dropna(subset=["Sequence"], inplace=True)
     IndexedReads = IndexedReads.sample(frac=1).reset_index(drop=True)
->>>>>>> 04175b76
 
     if args.amplicon_type == "end-to-end":
 
@@ -237,16 +222,12 @@
             preset,
         )
         ProcessedReads.reset_index(drop=True)
-<<<<<<< HEAD
     
     if args.export_primers is not None:
         WritePrimerExports(Fleft, Fright, ProcessedReads['Removed_coordinates'], args.export_primers)
 
     ProcessedReads = ProcessedReads.drop(columns=["Removed_coordinates"])
     
-=======
-
->>>>>>> 04175b76
     ReadDict = ProcessedReads.to_dict(orient="records")
 
     WriteOutput(args.output, ReadDict)